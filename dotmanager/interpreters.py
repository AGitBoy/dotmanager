--- conflicted
+++ resolved
@@ -354,15 +354,9 @@
         """Checks if the symlink matches on a pattern in the blacklist"""
         for entry in self.blacklist:
             if re.search(entry, symlink_name):
-<<<<<<< HEAD
-                print_warning(f"You are trying to {action} '" + symlink_name +
-                              "' which is blacklisted. It is considered " +
-                              f"dangerous to {action} those files!")
-=======
                 log_warning(f"You are trying to {action} '" + symlink_name +
                             "' which is blacklisted. It is considered " +
-                            "dangerous to {action} those files!")
->>>>>>> bf3b9a52
+                            f"dangerous to {action} those files!")
                 if self.superforce:
                     log_warning(f"Are you sure that you want to {action} " +
                                 "a blacklisted file?")
